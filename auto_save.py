#!/usr/bin/env python
# -*- coding: utf-8 -*-
#
# Copyright (c) 2014 James Zhang
# Copyright (c) 2015 Rasmus Sorensen
#
# The MIT License (MIT)
#
# Permission is hereby granted, free of charge, to any person obtaining a copy
# of this software and associated documentation files (the "Software"), to deal
# in the Software without restriction, including without limitation the rights
# to use, copy, modify, merge, publish, distribute, sublicense, and/or sell
# copies of the Software, and to permit persons to whom the Software is
# furnished to do so, subject to the following conditions:
#
# The above copyright notice and this permission notice shall be included in all
# copies or substantial portions of the Software.
#
# THE SOFTWARE IS PROVIDED "AS IS", WITHOUT WARRANTY OF ANY KIND, EXPRESS OR
# IMPLIED, INCLUDING BUT NOT LIMITED TO THE WARRANTIES OF MERCHANTABILITY,
# FITNESS FOR A PARTICULAR PURPOSE AND NONINFRINGEMENT. IN NO EVENT SHALL THE
# AUTHORS OR COPYRIGHT HOLDERS BE LIABLE FOR ANY CLAIM, DAMAGES OR OTHER
# LIABILITY, WHETHER IN AN ACTION OF CONTRACT, TORT OR OTHERWISE, ARISING FROM,
# OUT OF OR IN CONNECTION WITH THE SOFTWARE OR THE USE OR OTHER DEALINGS IN THE
# SOFTWARE.

'''
AutoSave - Sublime Text Plugin

Provides a convenient way to turn on and turn off
automatically saving the current file after every modification.
'''


import sublime
import sublime_plugin
from threading import Timer

import logging
logger = logging.getLogger(__name__)

settings_filename = "auto_save.sublime-settings"
on_modified_field = "auto_save_on_modified"
delay_field = "auto_save_delay_in_seconds"


class AutoSaveListener(sublime_plugin.EventListener):

  save_queue = [] # Save queue for on_modified events.

  def on_modified(self, view):
    settings = sublime.load_settings(settings_filename)
    if not (settings.get(on_modified_field) and view.file_name() and view.is_dirty()):
      return
<<<<<<< HEAD
=======

    delay = settings.get(delay_field)
>>>>>>> afd5710e

    delay = settings.get(delay_field)

    def callback():
      '''
      Must use this callback for ST2 compatibility
      '''
      if view.is_dirty() and not view.is_loading():
<<<<<<< HEAD
        logger.debug("Auto-save: Saving %s", view.file_name())
        view.run_command("save")
      else:
        logger.debug("Auto-save: callback invoked, but view is not dirty, so not saving document.")
=======
        view.run_command("save")
      else:
        print("Auto-save callback invoked, but view is",
              "currently loading." if view.is_loading() else "unchanged from disk.")

>>>>>>> afd5710e

    def debounce_save():
      '''
      If the queue is longer than 1, pop the last item off,
      Otherwise save and reset the queue.
      '''
      if len(AutoSaveListener.save_queue) > 1:
        AutoSaveListener.save_queue.pop()
      else:
        logger.debug("save_queue depleted, scheduling callback...")
        sublime.set_timeout(callback, 0)
        AutoSaveListener.save_queue = []


    AutoSaveListener.save_queue.append(0) # Append to queue for every on_modified event.
    Timer(delay, debounce_save).start() # Debounce save by the specified delay.


<<<<<<< HEAD
class AutoSaveCommand(sublime_plugin.WindowCommand):
=======
class AutoSaveCommand(sublime_plugin.ApplicationCommand):
>>>>>>> afd5710e

  def run(self, enable=None):
    '''
    Toggle auto-save on and off. Can be bound to a keystroke, e.g. ctrl+alt+s.
    If enable argument is given, auto save will be enabled (if True) or disabled (if False).
    If enable is not provided, auto save will be toggled (on if currently off and vice versa).
    '''
    settings = sublime.load_settings(settings_filename)
    if enable is None: # toggle
      enable = not settings.get(on_modified_field)
<<<<<<< HEAD
    logger.info("Toggling auto-save %s.", "On" if enable else "Off")
=======
>>>>>>> afd5710e
    settings.set(on_modified_field, enable)
    sublime.status_message("AutoSave Turned %s" % ("On" if enable else "Off"))<|MERGE_RESOLUTION|>--- conflicted
+++ resolved
@@ -52,31 +52,19 @@
     settings = sublime.load_settings(settings_filename)
     if not (settings.get(on_modified_field) and view.file_name() and view.is_dirty()):
       return
-<<<<<<< HEAD
-=======
 
     delay = settings.get(delay_field)
->>>>>>> afd5710e
 
-    delay = settings.get(delay_field)
 
     def callback():
       '''
       Must use this callback for ST2 compatibility
       '''
       if view.is_dirty() and not view.is_loading():
-<<<<<<< HEAD
         logger.debug("Auto-save: Saving %s", view.file_name())
         view.run_command("save")
       else:
         logger.debug("Auto-save: callback invoked, but view is not dirty, so not saving document.")
-=======
-        view.run_command("save")
-      else:
-        print("Auto-save callback invoked, but view is",
-              "currently loading." if view.is_loading() else "unchanged from disk.")
-
->>>>>>> afd5710e
 
     def debounce_save():
       '''
@@ -95,11 +83,7 @@
     Timer(delay, debounce_save).start() # Debounce save by the specified delay.
 
 
-<<<<<<< HEAD
-class AutoSaveCommand(sublime_plugin.WindowCommand):
-=======
 class AutoSaveCommand(sublime_plugin.ApplicationCommand):
->>>>>>> afd5710e
 
   def run(self, enable=None):
     '''
@@ -110,9 +94,6 @@
     settings = sublime.load_settings(settings_filename)
     if enable is None: # toggle
       enable = not settings.get(on_modified_field)
-<<<<<<< HEAD
     logger.info("Toggling auto-save %s.", "On" if enable else "Off")
-=======
->>>>>>> afd5710e
     settings.set(on_modified_field, enable)
     sublime.status_message("AutoSave Turned %s" % ("On" if enable else "Off"))